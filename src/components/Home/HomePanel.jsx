--- conflicted
+++ resolved
@@ -2,11 +2,7 @@
 
 export const HomePanel = ({children}) => {
   return (
-<<<<<<< HEAD
     <div className="relative bg-whitesm/60 backdrop-invert-0 backdrop-opacity-10 block rounded-3xl w-[1300px] mx-auto md:px-12">
-=======
-    <div className="bg-whitesm/60 backdrop-invert-0 backdrop-opacity-10 block rounded-3xl w-[1300px] mx-auto md:px-12">
->>>>>>> 4f092ca9
       {children}
     </div>
   )
