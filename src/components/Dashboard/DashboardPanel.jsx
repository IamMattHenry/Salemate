--- conflicted
+++ resolved
@@ -66,33 +66,23 @@
   };
 
   return (
-<<<<<<< HEAD
+
     <div className="grid grid-cols-[1.5fr_1fr] gap-6 p-6 h-[calc(100vh-65px)]">
-=======
-    <div className="grid grid-cols-1 lg:grid-cols-[1.5fr_1fr] gap-4 sm:gap-5 md:gap-6 p-3 sm:p-4 md:p-6 h-[calc(100vh-80px)]">
->>>>>>> 737607f7
+
       {/* Menu Panel */}
       <div className="bg-white rounded-xl sm:rounded-2xl shadow-lg overflow-hidden flex flex-col h-full">
         {/* Header */}
-<<<<<<< HEAD
+
         <div className="pt-6 pl-6 pb-2 flex-shrink-0">
           <h3 className="text-[1.6rem] font-semibold font-lato uppercase">
-=======
-        <div className="px-4 sm:px-5 md:px-5 py-3 border-b border-gray-100 flex-shrink-0">
-          <h3 className="text-xl sm:text-2xl font-semibold bg-gradient-to-r from-amber-600 to-amber-500 bg-clip-text text-transparent">
->>>>>>> 737607f7
+
             Menu Categories
           </h3>
         </div>
 
         {/* Categories Section */}
-<<<<<<< HEAD
         <div className="flex-shrink-0">
           <DashboardCategory setSelectedCategory={setSelectedCategory} />
-=======
-        <div className="px-3 sm:px-4 md:px-5 py-3 border-b border-gray-100 bg-gradient-to-b from-amber-50/30 flex-shrink-0">
-          <DashboardCategory setSelectedCategory={setSelectedCategory} activeCategory={selectedCategory} />
->>>>>>> 737607f7
         </div>
 
         {/* Products Grid */}
