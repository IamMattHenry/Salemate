<<<<<<< HEAD
import React, { useState, useEffect } from "react";
import { Clock, Calendar } from "lucide-react";
import { MdCancel, MdDelete } from "react-icons/md";
import useNameModal from "../../hooks/Modal/EnterNameModal";
import useConfirmOrderModal from "../../hooks/Modal/ConfirmOrderModal";
import useSuccessModal from "../../hooks/Modal/SuccessModal";
import { AnimatePresence, motion } from "framer-motion";

const DashboardOrder = ({ orderList, setOrderList }) => {
  const [quantities, setQuantities] = useState([]);
  const [paymentMode, setPaymentMode] = useState("Cash");
  const [totalQuantity, setTotalQuantity] = useState(0);
  const [subtotal, setSubtotal] = useState(0);
  const [customerName, setCustomerName] = useState("");
  const [studentId, setStudentId] = useState("");

  // Import your custom hooks
  const { inputNameModal, showNameModal, toggleModal } = useNameModal();
  const { confirmOrderModal, showConfirmOrderModal, toggleConfirmOrderModal } = useConfirmOrderModal();
  const { okayModal, showSuccessModal } = useSuccessModal();

  const dateToday = new Date();
  const timeToday = dateToday.toLocaleTimeString([], {
    hour: "2-digit",
    minute: "2-digit",
  });
  const formattedDate = dateToday.toLocaleDateString("en-US", {
    weekday: "long",
    year: "numeric",
    month: "long",
    day: "numeric",
  });

  // Initialize quantities based on the orderList length
  useEffect(() => {
    setQuantities(orderList.map(() => 1)); // Initialize quantities to 1 for each product
  }, [orderList]);

  // Decrease quantity
  const decreaseQuantity = (index) => {
    setQuantities((prev) =>
      prev.map((qty, i) => (i === index && qty > 1 ? qty - 1 : qty))
    );
  };

  // Increase quantity
  const increaseQuantity = (index) => {
    setQuantities((prev) => prev.map((qty, i) => (i === index ? qty + 1 : qty)));
  };

  // Recalculate total quantity and subtotal dynamically
  useEffect(() => {
    const totalQty = quantities.reduce((a, b) => a + b, 0); // Sum of all quantities
    const totalSubtotal = orderList.reduce(
      (total, item, index) => total + item.price * quantities[index],
      0
    );

    setTotalQuantity(totalQty); // Update total quantity
    setSubtotal(totalSubtotal); // Update subtotal
  }, [quantities, orderList]);

  // Function to clear all orders - triggered by the red bin icon
  const clearAllOrders = () => {
    console.log("Clearing all orders..."); // Debugging
    setOrderList([]); // Clears the entire order list
    setQuantities([]); // Resets quantities
    setTotalQuantity(0); // Resets total quantity
    setSubtotal(0); // Resets subtotal
  };

  // Function to remove a specific product - triggered by the red "X" icon
  const removeItem = (index) => {
    console.log(`Removing item at index: ${index}`); // Debugging
    const updatedOrderList = orderList.filter((_, i) => i !== index); // Remove the product at the given index
    const updatedQuantities = quantities.filter((_, i) => i !== index); // Remove the corresponding quantity

    setOrderList(updatedOrderList); // Update the order list
    setQuantities(updatedQuantities); // Update the quantities

    // Recalculate total quantity and subtotal
    const totalQty = updatedQuantities.reduce((a, b) => a + b, 0);
    const totalSubtotal = updatedOrderList.reduce(
      (total, item, i) => total + item.price * updatedQuantities[i],
      0
    );

    setTotalQuantity(totalQty); // Update total quantity
    setSubtotal(totalSubtotal); // Update subtotal
  };

  const handleCheckout = () => {
    console.log("Checkout clicked");
    showNameModal(); // Show name input modal first
  };
  
  const handleCustomerNameChange = (e) => {
    setCustomerName(e.target.value);
  };

  const handleNameSubmit = () => {
    console.log("Customer Name:", customerName);
    console.log("Student ID:", studentId);
    toggleModal(); // Hide the name modal

    setTimeout(() => {
      showConfirmOrderModal();
    }, 300);
   };

    const handleConfirmOrder = () => {
      toggleConfirmOrderModal(); // Hide confirmation modal

       setTimeout(() => {
      showSuccessModal();
    }, 300);
    
    // Reset order lists
    setOrderList([]);
    setQuantities([]);
  };

  const handleOrderComplete = () => {
    showSuccessModal(); // Toggle off the success modal
  
    // Reset input fields
    setCustomerName(""); // Clear customer name
    setStudentId(""); // Clear student ID
=======
import React from "react";
import { useState } from "react";
import { IoMdTime, IoMdTrash, IoMdInformationCircle } from "react-icons/io";
import { FaEdit, FaCheckCircle } from "react-icons/fa";
import { IoCalendar, IoPencil } from "react-icons/io5";
import { MdCancel } from "react-icons/md";
import useModal from "../../hooks/Modal/UseModal";
import successModal from "../../hooks/Modal/SuccessModal";
import nameModal from "../../hooks/Modal/EnterNameModal";
import { AnimatePresence, motion } from "motion/react";

const dateToday = new Date();
const timeToday = dateToday.toLocaleTimeString([], {
  hour: "2-digit",
  minute: "2-digit",
});
const dateFormat = {
  weekday: "long",
  year: "numeric",
  month: "long",
  day: "numeric",
};
const formattedDate = dateToday.toLocaleDateString("en-US", dateFormat);

const DashboardOrder = ({ product }) => {
  const [orderNumber, setOrderNumber] = useState(1);
  const [quantity, setQuantity] = useState(1);
  const { okayModal, showSuccessModal } = successModal();
  const { modal, toggleModal } = useModal();
  const { inputNameModal, showNameModal } = nameModal();

  const decreaseQuantity = () => {
    if (quantity > 1) {
      setQuantity(quantity - 1);
    }
  };
  const increaseQuantity = () => {
    if (quantity >= 1) {
      setQuantity(quantity + 1);
    }
>>>>>>> 779348aa
  };

  return (
    <>
<<<<<<< HEAD
      {/* Main Order Section */}
      <div className="bg-white shadow-feat p-4 h-full rounded-tr-xl rounded-br-xl">
        {/* Header - UPDATED */}
        <div className="flex items-center justify-between">
          <h3 className="font-lato font-semibold text-lg">Order 1:</h3>
          <div className="font-lato text-sm font-semibold space-x-2 flex bg-gray-100 p-1 rounded-md shadow-sm">
            <span className="flex gap-1 items-center">
              <Clock size={16} className="text-gray-700" />
              {timeToday}
            </span>
            <span className="flex gap-1 items-center">
              <Calendar size={16} className="text-gray-700" />
              {formattedDate}
            </span>
          </div>
        </div>

        {/* Payment Mode - UPDATED */}
        <div className="space-y-2 mt-5 mx-3">
          <h4 className="font-lato font-semibold text-base text-gray-800">Mode of Payment:</h4>
          <div className="font-semibold font-lato text-base flex items-center justify-between">
            <div className="space-x-3">
              <button
                className={`border-2 rounded-xl py-1 px-6 cursor-pointer ${
                  paymentMode === "Cash" 
                    ? "bg-black text-white border-black" 
                    : "border-gray-400 hover:bg-gray-200"
                }`}
                onClick={() => setPaymentMode("Cash")}
              >
                Cash
              </button>
              <button
                className={`border-2 rounded-xl py-1 px-5 cursor-pointer ${
                  paymentMode === "Online" 
                    ? "bg-black text-white border-black" 
                    : "border-gray-400 hover:bg-gray-200"
                }`}
                onClick={() => setPaymentMode("Online")}
              >
                Online
              </button>
            </div>
            <div
              className="text-red-600 text-xl cursor-pointer hover:text-red-700"
              onClick={(e) => {
                e.stopPropagation();
                clearAllOrders();
              }}
            >
              <MdDelete size={24} />
            </div>
          </div>
        </div>

        {/* Order Items */}
        <div className="h-[17.3rem] w-full mt-5 flex flex-col space-y-5 overflow-y-auto product-scroll px-3">
          {orderList.length > 0 ? (
            orderList.map((item, index) => (
              <div
                key={index}
                className="relative grid grid-cols-[30%_1fr_35%] gap-2 items-center"
              >
                <div>
                  <img
                    src={item.url}
                    alt={item.title}
                    className="size-25 rounded-[50%]"
                  />
                </div>
                <div className="flex flex-col justify-start">
                  <span className="font-semibold text-lg">{item.title}</span>
                  <span className="text-sm text-gray-500 font-lato">
                    {item.description}
                  </span>
                  <span className="text-xs">&#8369; {item.price}</span>
                </div>
                <div className="font-lato font-bold text-sm text-center flex flex-col justify-between h-full">
                  <div className="text-sm flex justify-end space-x-1">
                    {/* Red X: Remove specific product */}
                    <MdCancel
                      className="cursor-pointer text-red-500"
                      onClick={(e) => {
                        e.stopPropagation(); // Prevent event bubbling
                          removeItem(index); // Call the function with the product index
                      }}
                      size={20}
                    />
                  </div>
                  <div className="space-x-2 flex items-center justify-center">
                    <button
                      onClick={() => decreaseQuantity(index)}
                      className="cursor-pointer text-xl"
                    >
                      -
                    </button>
                    <input
                      type="text"
                      value={quantities[index]}
                      readOnly
                      className="border-[0.5px] border-gray-500 w-[50%] text-center rounded-xl"
                    />
                    <button
                      onClick={() => increaseQuantity(index)}
                      className="cursor-pointer text-xl"
                    >
                      +
                    </button>
                  </div>
                </div>
              </div>
            ))
          ) : (
            <p className="text-center text-gray-500 my-8">
              No items in the order list.
            </p>
          )}
        </div>

        {/* Footer - UPDATED */}
        <div className="grid grid-rows-2 bg-gray-200 h-auto -mx-4 py-3 pl-5 pr-7 gap-3 mt-3 rounded-t-lg shadow-inner">
          <div className="flex justify-between items-center">
            <span className="font-bold font-lato text-base text-gray-800">
              Number of Products:
            </span>
            <span className="font-medium font-lato text-base">
              {totalQuantity}x
            </span>
          </div>
          <div className="flex justify-between items-center">
            <span className="font-bold font-lato text-base text-gray-800">Subtotal:</span>
            <span className="font-medium font-lato text-base">
              &#8369; {subtotal.toFixed(2)}
            </span>
          </div>
        </div>
        
        {/* Checkout Button - UPDATED */}
        <div className="h-[3.3rem] items-center flex justify-end mt-4">
          <button
            className={`text-sm font-lato font-bold rounded-3xl border-[0.5px] py-2 px-6 ${
              orderList.length > 0
                ? "bg-[#0cd742] text-white cursor-pointer hover:bg-[#0ab538] shadow-md"
                : "bg-gray-300 text-gray-500 cursor-not-allowed"
            }`}
            onClick={handleCheckout}
            disabled={orderList.length === 0}
          >
            Checkout
          </button>
        </div>
      </div>

=======
>>>>>>> 779348aa
      {/* Enter Name Modal */}
      {inputNameModal && (
        <AnimatePresence>
          <motion.div
            className="h-screen w-screen bg-black/25 flex justify-center items-center fixed top-0 left-0 bottom-0 right-0 z-50"
            initial={{ opacity: 0 }}
            animate={{ opacity: 1 }}
            exit={{ opacity: 0 }}
            transition={{ duration: 0.2 }}
          >
            <motion.div
              className="bg-white w-[18rem] h-auto pb-3 rounded-xl font-lato"
              initial={{ opacity: 0, scale: 0.8 }}
              animate={{ opacity: 1, scale: 1 }}
              exit={{ opacity: 0, scale: 0.8 }}
              transition={{ duration: 0.2 }}
            >
              <div className="w-full rounded-t-xl flex items-center justify-between bg-[#0cd742] text-white py-2 px-3">
                <div className="flex items-center text-center justify-center space-x-1.5">
<<<<<<< HEAD
                  <span className="font-semibold text-sm pt-1">Confirm Order</span>
=======
                  <IoMdInformationCircle className="text-[1rem]" />
                  <span className="font-semibold text-[1rem] pt-1">Add Item</span>
>>>>>>> 779348aa
                </div>
                <div>
                  <MdCancel className="cursor-pointer" onClick={toggleModal} />
                </div>
              </div>
              <div className="w-auto h-auto justify-center flex flex-col items-center pt-5">
                <div className="space-y-2">
<<<<<<< HEAD
                  {/* Customer Name Field */}
                  <span className="text-sm">Please enter the customer's name:</span>
=======
                  <span className="text-[1rem]">
                    Please enter the customer's name:
                  </span>
>>>>>>> 779348aa
                  <div>
                    <div className="relative w-full">
                      <input
                        type="text"
                        placeholder="e.g. Juan Dela Cruz"
<<<<<<< HEAD
                        className="font-lato border-[1px] border-gray-500 pl-4 pr-8 pt-2 pb-2 rounded-2xl text-base placeholder:text-base w-full bg-gray-300 shadow"
                        value={customerName}
                        onChange={handleCustomerNameChange}
                      />
                    </div>
                  </div>

                  {/* Student ID Field */}
                  <span className="text-sm">Please enter the student's ID:</span>
                  <div>
                    <div className="relative w-full">
                      <input
                        type="text"
                        placeholder="e.g., 232xxx"
                        className="font-lato border-[1px] border-gray-500 pl-4 pr-8 pt-2 pb-2 rounded-2xl text-base placeholder:text-base w-full bg-gray-300 shadow"
                        value={studentId}
                        onChange={(e) => setStudentId(e.target.value)}
                      />
                    </div>
                  </div>

                  {/* Next Button */}
                  <div className="w-full flex items-center justify-center mx-a">
                    <button
                      className="bg-[#0cd742] text-white text-center py-1 mt-1 px-8.5 rounded-2xl text-[0.77rem] cursor-pointer hover:bg-black/70"
                      onClick={handleNameSubmit}
=======
                        className="font-lato border-[1px] border-gray-500 pl-3 pr-7 pt-1 pb-0.5 rounded-2xl text-sm placeholder:text-gray-500 w-full bg-gray-300 shadow"
                      />
                      <FaEdit className="absolute right-3 top-1/2 transform -translate-y-1/2 text-gray-500 text-sm" />
                    </div>
                  </div>
                  <div className="w-full flex items-center justify-center mx-a">
                    <button
                      className="bg-[#0cd742] text-white text-center py-1 mt-1 px-8.5 rounded-2xl text-[0.875rem] border-[0.5px] border-black cursor-pointer hover:bg-black/70"
                      type="submit"
                      onClick={() => {
                        showNameModal();
                        toggleModal();
                      }}
>>>>>>> 779348aa
                    >
                      Next
                    </button>
                  </div>
                </div>
              </div>
            </motion.div>
          </motion.div>
        </AnimatePresence>
      )}
<<<<<<< HEAD

      {confirmOrderModal && (
        <AnimatePresence>
=======
      {/* Success Modal */}
      <AnimatePresence>
        {okayModal && (
>>>>>>> 779348aa
          <motion.div
            className="h-screen w-screen bg-black/25 flex justify-center items-center fixed top-0 left-0 bottom-0 right-0 z-50"
            initial={{ opacity: 0 }}
            animate={{ opacity: 1 }}
            exit={{ opacity: 0 }}
            transition={{ duration: 0.2 }}
          >
            <motion.div
<<<<<<< HEAD
              className="bg-white w-[18rem] h-auto pb-3 rounded-xl font-lato"
=======
              className="bg-white w-[17rem] h-auto pb-5 rounded-4xl font-lato"
>>>>>>> 779348aa
              initial={{ opacity: 0, scale: 0.8 }}
              animate={{ opacity: 1, scale: 1 }}
              exit={{ opacity: 0, scale: 0.8 }}
              transition={{ duration: 0.2 }}
            >
<<<<<<< HEAD
              <div className="w-full rounded-t-xl flex items-center justify-between bg-[#0cd742] text-white py-2 px-3">
                <div className="flex items-center text-center justify-center space-x-1.5">
                  <span className="font-semibold text-sm pt-1">CONFIRM ORDER</span>
                </div>
                <div>
                  <MdCancel className="cursor-pointer" onClick={toggleConfirmOrderModal} />
                </div>
              </div>
              <div className="p-4">
                <div className="flex justify-between mb-2">
                  <span className="font-medium text-sm">Order #{Math.floor(Math.random() * 90000) + 10000}</span>
                  <span className="text-sm">{paymentMode} Payment</span>
                </div>
                
                {/* Order Items List */}
                <div className="max-h-40 overflow-y-auto mb-4">
                  {orderList.map((item, index) => (
                    <div key={index} className="flex justify-between items-center mb-2 text-sm">
                      <div>
                        <div className="font-medium">{item.title}</div>
                        <div className="text-xs text-gray-500">Quantity: {quantities[index]}</div>
                      </div>
                      <div className="text-right">
                        <div>₱{item.price}</div>
                        <div className="text-xs">+{quantities[index]}</div>
                      </div>
                    </div>
                  ))}
                </div>
                
                {/* Order Total */}
                <div className="border-t pt-2 mb-4">
                  <div className="flex justify-between font-medium">
                    <span>Total:</span>
                    <span>₱{subtotal.toFixed(2)}</span>
                  </div>
                </div>
                
                {/* Submit Button */}
                <div className="flex justify-center">
                  <button
                    className="bg-[#0cd742] text-white text-center py-1 px-8 rounded-2xl text-sm cursor-pointer hover:bg-black/70"
                    onClick={handleConfirmOrder}
                  >
                    Submit
                  </button>
                </div>
              </div>
            </motion.div>
          </motion.div>
        </AnimatePresence>
      )}

      {/* Success Modal */}
      {okayModal && (
=======
              <div className="w-full rounded-t-4xl flex items-center flex-col text-black pt-4 px-3">
                <div className="flex items-center flex-col text-center space-x-1.5">
                  <FaCheckCircle className="size-18 text-[#0cd742]" />
                  <span className="font-bold text-2xl pt-1 mt-1">
                    Order Completed
                  </span>
                  <div>
                    <div className="w-auto h-auto justify-center flex flex-col items-center">
                      <div className="space-y-2 w-8/12">
                        <span className="text-[.9rem]">
                          Congrats! You have ordered successfully
                        </span>
                      </div>
                      <button
                        className="bg-[#0cd742] text-white text-center py-1 mt-3 px-8.5 rounded-2xl text-[0.875rem] border-[0.5px] border-black cursor-pointer hover:bg-black/70"
                        type="submit"
                        onClick={() => {
                          showSuccessModal();
                        }}
                      >
                        Done
                      </button>
                    </div>
                  </div>
                </div>
              </div>
            </motion.div>
          </motion.div>
        )}
      </AnimatePresence>
      {/* confirm modal */}
      {modal && (
>>>>>>> 779348aa
        <AnimatePresence>
          <motion.div
            className="h-screen w-screen bg-black/25 flex justify-center items-center fixed top-0 left-0 bottom-0 right-0 z-50"
            initial={{ opacity: 0 }}
            animate={{ opacity: 1 }}
            exit={{ opacity: 0 }}
            transition={{ duration: 0.2 }}
          >
            <motion.div
<<<<<<< HEAD
              className="bg-white w-[17rem] h-auto pb-5 rounded-4xl font-lato"
=======
              className="bg-white h-auto pb-5 w-[25rem] rounded-3xl font-lato"
>>>>>>> 779348aa
              initial={{ opacity: 0, scale: 0.8 }}
              animate={{ opacity: 1, scale: 1 }}
              exit={{ opacity: 0, scale: 0.8 }}
              transition={{ duration: 0.2 }}
            >
<<<<<<< HEAD
              <div className="w-full rounded-t-4xl flex items-center flex-col text-black pt-4 px-3">
                <div className="flex items-center flex-col text-center space-x-1.5">
                  <div className="flex justify-center items-center bg-[#0cd742] rounded-full size-12 mb-2">
                    <svg xmlns="http://www.w3.org/2000/svg" fill="none" viewBox="0 0 24 24" stroke="currentColor" className="size-8 text-white">
                      <path strokeLinecap="round" strokeLinejoin="round" strokeWidth={2} d="M5 13l4 4L19 7" />
                    </svg>
                  </div>
                  <span className="font-bold text-2xl pt-1">Order Completed</span>
                  <div>
                    <div className="w-auto h-auto justify-center flex flex-col items-center mt-2">
                      <div className="space-y-2 w-[80%]">
                        <span className="text-[.9rem]">
                          Congrats! You have ordered successfully
                        </span>
                      </div>
                      <button
                        className="bg-[#0cd742] text-white text-center py-1 mt-3 px-8.5 rounded-2xl text-[0.77rem] cursor-pointer hover:bg-black/70"
                        type="submit"
                        onClick={handleOrderComplete}
                      >
                        Done
                      </button>
=======
              <div className="w-full rounded-t-3xl flex items-center justify-between bg-[#0cd742] text-white py-2 px-3">
                <div className="flex items-center text-center justify-center space-x-1.5">
                  <IoMdInformationCircle className="text-[1rem]" />
                  <span className="font-semibold text-[1rem] pt-1">
                    Confirm Order
                  </span>
                </div>
                <div>
                  <MdCancel className="cursor-pointer" onClick={toggleModal} />
                </div>
              </div>
              <div className="grid grid-rows-[1rem_1fr] h-[60%] w-auto pt-2 gap-y-2 px-3 font-latrue">
                <div className="flex justify-between">
                  <h3 className="font-medium">Order 12345</h3>
                  <h3 className="text-gray-500">Cash Payment</h3>
                </div>
                <div className="pt-3 space-y-1">
                  <div className="flex justify-between">
                    <div className="flex flex-col">
                      <span className="font-bold text-[1rem]">Spicy</span>
                      <span className="text-gray-500 text-sm">Total: 250</span>
                    </div>
                    <span className="text-gray-500 text-sm mt-4">x1</span>
                  </div>
                  <div className="flex justify-between">
                    <div className="flex flex-col">
                      <span className="font-bold">Spicy</span>
                      <span className="text-gray-500 text-sm">Total: 250</span>
                    </div>
                    <span className="text-gray-500 text-sm mt-4">x2</span>
                  </div>
                  <div className="flex justify-between mt-2">
                    <span className="text-sm font-medium">Total: 750</span>
                    <div>
                      <span className="text-gray-500 text-sm mt-4">x3</span>
>>>>>>> 779348aa
                    </div>
                  </div>
                </div>
              </div>
<<<<<<< HEAD
=======
              <div className="items-center flex justify-center mt-4">
                <button
                  className="text-[0.875rem] font-latrue font-bold bg-[#0cd742] rounded-3xl border-[0.5px] border-green-950 py-1 text-white px-5.5 cursor-pointer hover:bg-black/70"
                  onClick={() => {
                    toggleModal();
                    showSuccessModal();
                  }}
                >
                  Submit
                </button>
              </div>
>>>>>>> 779348aa
            </motion.div>
          </motion.div>
        </AnimatePresence>
      )}
<<<<<<< HEAD
    </>
  );
};
=======
      <div className="bg-white shadow-feat p-4 h-full">
        <div className="flex items-center justify-between">
          <h3 className="font-lato font-bold text-2xl">
            Order {orderNumber}:{" "}
          </h3>
          <div className="font-latrue text-xs font-semibold space-x-4 flex">
            <span className="flex gap-1">
              <IoMdTime />
              {timeToday}{" "}
            </span>
            <span className="flex gap-1">
              <IoCalendar />
              {formattedDate}
            </span>
          </div>
        </div>
        <div className="space-y-1 mt-5 mx-3">
          <h4 className="font-latrue font-semibold text-[1rem] mb-4">
            Mode of Payment:
          </h4>
          <div className="font-semibold font-latrue text-[.87rem] flex items-center justify-between">
            <div className="space-x-3">
              <button
                className="border rounded-3xl py-1 px-6 cursor-pointer hover:bg-yellowsm/20 transition 
                  shadow-[inset_4px_4px_5px_0_rgba(0,0,0,0.1),inset_0_2px_3px_0_rgba(0,0,0,0.1)]"
              >
                Cash
              </button>
              <button
                className="border rounded-3xl py-1 px-6 cursor-pointer hover:bg-yellowsm/20 transition 
                  shadow-[inset_4px_4px_5px_0_rgba(0,0,0,0.1),inset_0_2px_3px_0_rgba(0,0,0,0.1)]"
              >
                Online
              </button>
            </div>
            <div className="text-red-600 text-2xl cursor-pointer">
              <IoMdTrash />
            </div>
          </div>
        </div>
        <div className="h-[17.3rem] -mx-4 mt-7 flex flex-col space-y-5 overflow-y-auto product-scroll">
          {/* Nag seed lang ako ng data para mapakita itsura ninya pag may data na. Gagawin ko ring dynamic 'to soon*/}
          <div className=" grid grid-cols-[20%_1fr_35%] gap-2 items-center bg-gray-400/5 p-4 w-full">
            <div>
              <img
                src={product.url}
                alt="katsu"
                className="size-20 rounded-[50%]"
              />
            </div>
            <div className="flex flex-col justify-start font-latrue">
              <span className="font-semibold text-lg">{product.title}</span>
              <span className="text-[1rem] text-gray-500 font-latrue -mt-2 mb-2">
                {product.description}
              </span>
              <span className="text-xs font-bold">&#8369; {product.price}</span>
            </div>
            <div className=" font-latrue font-bold text-[1rem] text-center flex flex-col justify-between h-full">
              <div className="text-[1rem] flex justify-end space-x-1">
                <IoPencil />
                <MdCancel className="text-red-600" />
              </div>
              <div className="space-x-2 flex items-center justify-end">
                <button
                  onClick={decreaseQuantity}
                  className="cursor-pointer text-xl"
                >
                  -
                </button>
                <input
                  type="text"
                  placeholder={quantity}
                  className="border-[0.5px] border-gray-500 w-[50%] text-center rounded-xl"
                />
                <button
                  onClick={increaseQuantity}
                  className="cursor-pointer text-xl"
                >
                  +
                </button>
              </div>
            </div>
          </div>
        </div>
        <div className="grid grid-rows-2 bg-gray-300/30 -mx-4 py-5 px-10 gap-2 mt-3">
          <div className="flex justify-between">
            <span className="font-semibold font-latrue text-[1rem]">
              Number of Products:
            </span>
            <span className="font-medium font-latrue text-[1rem]">3x</span>
          </div>
          <div className="flex justify-between">
            <span className="font-semibold font-latrue text-[1rem]">
              Subtotal:
            </span>
            <span className="font-medium font-latrue text-[1rem]">
              &#8369; 1050
            </span>
          </div>
        </div>
        <div className="h-[3.3rem] items-center flex justify-end mt-3">
          <button
            className="text-[1rem] font-latrue font-bold bg-[#0cd742] rounded-3xl border-[0.5px] border-green-950 py-2 text-white px-4 cursor-pointer hover:bg-black/70"
            onClick={showNameModal}
          >
            Checkout
          </button>
        </div>
        {/* TO-DO: Add item, Customer Name, Order Receipt */}
      </div>
    </>
  );
};

>>>>>>> 779348aa
export default DashboardOrder;<|MERGE_RESOLUTION|>--- conflicted
+++ resolved
@@ -1,13 +1,15 @@
-<<<<<<< HEAD
 import React, { useState, useEffect } from "react";
 import { Clock, Calendar } from "lucide-react";
 import { MdCancel, MdDelete } from "react-icons/md";
+import { FaCheckCircle } from "react-icons/fa";
+import { IoPencil } from "react-icons/io5";
 import useNameModal from "../../hooks/Modal/EnterNameModal";
 import useConfirmOrderModal from "../../hooks/Modal/ConfirmOrderModal";
 import useSuccessModal from "../../hooks/Modal/SuccessModal";
 import { AnimatePresence, motion } from "framer-motion";
 
-const DashboardOrder = ({ orderList, setOrderList }) => {
+const DashboardOrder = ({ product, orderList, setOrderList }) => {
+  const [orderNumber, setOrderNumber] = useState(1);
   const [quantities, setQuantities] = useState([]);
   const [paymentMode, setPaymentMode] = useState("Cash");
   const [totalQuantity, setTotalQuantity] = useState(0);
@@ -15,7 +17,7 @@
   const [customerName, setCustomerName] = useState("");
   const [studentId, setStudentId] = useState("");
 
-  // Import your custom hooks
+  // Import custom hooks
   const { inputNameModal, showNameModal, toggleModal } = useNameModal();
   const { confirmOrderModal, showConfirmOrderModal, toggleConfirmOrderModal } = useConfirmOrderModal();
   const { okayModal, showSuccessModal } = useSuccessModal();
@@ -34,60 +36,77 @@
 
   // Initialize quantities based on the orderList length
   useEffect(() => {
-    setQuantities(orderList.map(() => 1)); // Initialize quantities to 1 for each product
+    setQuantities(orderList ? orderList.map(() => 1) : [1]); // Initialize quantities to 1 for each product
   }, [orderList]);
 
   // Decrease quantity
   const decreaseQuantity = (index) => {
-    setQuantities((prev) =>
-      prev.map((qty, i) => (i === index && qty > 1 ? qty - 1 : qty))
-    );
+    if (orderList) {
+      setQuantities((prev) =>
+        prev.map((qty, i) => (i === index && qty > 1 ? qty - 1 : qty))
+      );
+    } else if (quantity > 1) {
+      setQuantity(quantity - 1);
+    }
   };
 
   // Increase quantity
   const increaseQuantity = (index) => {
-    setQuantities((prev) => prev.map((qty, i) => (i === index ? qty + 1 : qty)));
-  };
+    if (orderList) {
+      setQuantities((prev) => prev.map((qty, i) => (i === index ? qty + 1 : qty)));
+    } else {
+      setQuantity(quantity + 1);
+    }
+  };
+
+  // For backward compatibility with old implementation
+  const [quantity, setQuantity] = useState(1);
 
   // Recalculate total quantity and subtotal dynamically
   useEffect(() => {
-    const totalQty = quantities.reduce((a, b) => a + b, 0); // Sum of all quantities
-    const totalSubtotal = orderList.reduce(
-      (total, item, index) => total + item.price * quantities[index],
-      0
-    );
-
-    setTotalQuantity(totalQty); // Update total quantity
-    setSubtotal(totalSubtotal); // Update subtotal
+    if (orderList && orderList.length > 0) {
+      const totalQty = quantities.reduce((a, b) => a + b, 0); // Sum of all quantities
+      const totalSubtotal = orderList.reduce(
+        (total, item, index) => total + item.price * quantities[index],
+        0
+      );
+
+      setTotalQuantity(totalQty); // Update total quantity
+      setSubtotal(totalSubtotal); // Update subtotal
+    }
   }, [quantities, orderList]);
 
   // Function to clear all orders - triggered by the red bin icon
   const clearAllOrders = () => {
     console.log("Clearing all orders..."); // Debugging
-    setOrderList([]); // Clears the entire order list
-    setQuantities([]); // Resets quantities
-    setTotalQuantity(0); // Resets total quantity
-    setSubtotal(0); // Resets subtotal
+    if (setOrderList) {
+      setOrderList([]); // Clears the entire order list
+      setQuantities([]); // Resets quantities
+      setTotalQuantity(0); // Resets total quantity
+      setSubtotal(0); // Resets subtotal
+    }
   };
 
   // Function to remove a specific product - triggered by the red "X" icon
   const removeItem = (index) => {
     console.log(`Removing item at index: ${index}`); // Debugging
-    const updatedOrderList = orderList.filter((_, i) => i !== index); // Remove the product at the given index
-    const updatedQuantities = quantities.filter((_, i) => i !== index); // Remove the corresponding quantity
-
-    setOrderList(updatedOrderList); // Update the order list
-    setQuantities(updatedQuantities); // Update the quantities
-
-    // Recalculate total quantity and subtotal
-    const totalQty = updatedQuantities.reduce((a, b) => a + b, 0);
-    const totalSubtotal = updatedOrderList.reduce(
-      (total, item, i) => total + item.price * updatedQuantities[i],
-      0
-    );
-
-    setTotalQuantity(totalQty); // Update total quantity
-    setSubtotal(totalSubtotal); // Update subtotal
+    if (orderList && setOrderList) {
+      const updatedOrderList = orderList.filter((_, i) => i !== index); // Remove the product at the given index
+      const updatedQuantities = quantities.filter((_, i) => i !== index); // Remove the corresponding quantity
+
+      setOrderList(updatedOrderList); // Update the order list
+      setQuantities(updatedQuantities); // Update the quantities
+
+      // Recalculate total quantity and subtotal
+      const totalQty = updatedQuantities.reduce((a, b) => a + b, 0);
+      const totalSubtotal = updatedOrderList.reduce(
+        (total, item, i) => total + item.price * updatedQuantities[i],
+        0
+      );
+
+      setTotalQuantity(totalQty); // Update total quantity
+      setSubtotal(totalSubtotal); // Update subtotal
+    }
   };
 
   const handleCheckout = () => {
@@ -107,18 +126,20 @@
     setTimeout(() => {
       showConfirmOrderModal();
     }, 300);
-   };
-
-    const handleConfirmOrder = () => {
-      toggleConfirmOrderModal(); // Hide confirmation modal
-
-       setTimeout(() => {
+  };
+
+  const handleConfirmOrder = () => {
+    toggleConfirmOrderModal(); // Hide confirmation modal
+
+    setTimeout(() => {
       showSuccessModal();
     }, 300);
     
     // Reset order lists
-    setOrderList([]);
-    setQuantities([]);
+    if (setOrderList) {
+      setOrderList([]);
+      setQuantities([]);
+    }
   };
 
   const handleOrderComplete = () => {
@@ -127,58 +148,18 @@
     // Reset input fields
     setCustomerName(""); // Clear customer name
     setStudentId(""); // Clear student ID
-=======
-import React from "react";
-import { useState } from "react";
-import { IoMdTime, IoMdTrash, IoMdInformationCircle } from "react-icons/io";
-import { FaEdit, FaCheckCircle } from "react-icons/fa";
-import { IoCalendar, IoPencil } from "react-icons/io5";
-import { MdCancel } from "react-icons/md";
-import useModal from "../../hooks/Modal/UseModal";
-import successModal from "../../hooks/Modal/SuccessModal";
-import nameModal from "../../hooks/Modal/EnterNameModal";
-import { AnimatePresence, motion } from "motion/react";
-
-const dateToday = new Date();
-const timeToday = dateToday.toLocaleTimeString([], {
-  hour: "2-digit",
-  minute: "2-digit",
-});
-const dateFormat = {
-  weekday: "long",
-  year: "numeric",
-  month: "long",
-  day: "numeric",
-};
-const formattedDate = dateToday.toLocaleDateString("en-US", dateFormat);
-
-const DashboardOrder = ({ product }) => {
-  const [orderNumber, setOrderNumber] = useState(1);
-  const [quantity, setQuantity] = useState(1);
-  const { okayModal, showSuccessModal } = successModal();
-  const { modal, toggleModal } = useModal();
-  const { inputNameModal, showNameModal } = nameModal();
-
-  const decreaseQuantity = () => {
-    if (quantity > 1) {
-      setQuantity(quantity - 1);
-    }
-  };
-  const increaseQuantity = () => {
-    if (quantity >= 1) {
-      setQuantity(quantity + 1);
-    }
->>>>>>> 779348aa
-  };
+  };
+
+  // Determine which items to display based on props
+  const displayItems = orderList || (product ? [product] : []);
 
   return (
     <>
-<<<<<<< HEAD
       {/* Main Order Section */}
       <div className="bg-white shadow-feat p-4 h-full rounded-tr-xl rounded-br-xl">
-        {/* Header - UPDATED */}
+        {/* Header */}
         <div className="flex items-center justify-between">
-          <h3 className="font-lato font-semibold text-lg">Order 1:</h3>
+          <h3 className="font-lato font-semibold text-lg">Order {orderNumber}:</h3>
           <div className="font-lato text-sm font-semibold space-x-2 flex bg-gray-100 p-1 rounded-md shadow-sm">
             <span className="flex gap-1 items-center">
               <Clock size={16} className="text-gray-700" />
@@ -191,7 +172,7 @@
           </div>
         </div>
 
-        {/* Payment Mode - UPDATED */}
+        {/* Payment Mode */}
         <div className="space-y-2 mt-5 mx-3">
           <h4 className="font-lato font-semibold text-base text-gray-800">Mode of Payment:</h4>
           <div className="font-semibold font-lato text-base flex items-center justify-between">
@@ -231,17 +212,17 @@
 
         {/* Order Items */}
         <div className="h-[17.3rem] w-full mt-5 flex flex-col space-y-5 overflow-y-auto product-scroll px-3">
-          {orderList.length > 0 ? (
-            orderList.map((item, index) => (
+          {displayItems.length > 0 ? (
+            displayItems.map((item, index) => (
               <div
                 key={index}
-                className="relative grid grid-cols-[30%_1fr_35%] gap-2 items-center"
+                className="relative grid grid-cols-[30%_1fr_35%] gap-2 items-center bg-gray-400/5 p-2 rounded-lg"
               >
                 <div>
                   <img
                     src={item.url}
                     alt={item.title}
-                    className="size-25 rounded-[50%]"
+                    className="size-20 rounded-[50%]"
                   />
                 </div>
                 <div className="flex flex-col justify-start">
@@ -249,19 +230,23 @@
                   <span className="text-sm text-gray-500 font-lato">
                     {item.description}
                   </span>
-                  <span className="text-xs">&#8369; {item.price}</span>
+                  <span className="text-xs font-bold">&#8369; {item.price}</span>
                 </div>
                 <div className="font-lato font-bold text-sm text-center flex flex-col justify-between h-full">
                   <div className="text-sm flex justify-end space-x-1">
-                    {/* Red X: Remove specific product */}
-                    <MdCancel
-                      className="cursor-pointer text-red-500"
-                      onClick={(e) => {
-                        e.stopPropagation(); // Prevent event bubbling
-                          removeItem(index); // Call the function with the product index
-                      }}
-                      size={20}
-                    />
+                    {orderList && (
+                      <>
+                        <IoPencil className="text-gray-600" />
+                        <MdCancel
+                          className="cursor-pointer text-red-500"
+                          onClick={(e) => {
+                            e.stopPropagation();
+                            removeItem(index);
+                          }}
+                          size={20}
+                        />
+                      </>
+                    )}
                   </div>
                   <div className="space-x-2 flex items-center justify-center">
                     <button
@@ -272,7 +257,7 @@
                     </button>
                     <input
                       type="text"
-                      value={quantities[index]}
+                      value={orderList ? quantities[index] : quantity}
                       readOnly
                       className="border-[0.5px] border-gray-500 w-[50%] text-center rounded-xl"
                     />
@@ -293,42 +278,40 @@
           )}
         </div>
 
-        {/* Footer - UPDATED */}
+        {/* Footer */}
         <div className="grid grid-rows-2 bg-gray-200 h-auto -mx-4 py-3 pl-5 pr-7 gap-3 mt-3 rounded-t-lg shadow-inner">
           <div className="flex justify-between items-center">
             <span className="font-bold font-lato text-base text-gray-800">
               Number of Products:
             </span>
             <span className="font-medium font-lato text-base">
-              {totalQuantity}x
+              {orderList ? totalQuantity : quantity}x
             </span>
           </div>
           <div className="flex justify-between items-center">
             <span className="font-bold font-lato text-base text-gray-800">Subtotal:</span>
             <span className="font-medium font-lato text-base">
-              &#8369; {subtotal.toFixed(2)}
+              &#8369; {orderList ? subtotal.toFixed(2) : (product ? product.price * quantity : 0).toFixed(2)}
             </span>
           </div>
         </div>
         
-        {/* Checkout Button - UPDATED */}
+        {/* Checkout Button */}
         <div className="h-[3.3rem] items-center flex justify-end mt-4">
           <button
             className={`text-sm font-lato font-bold rounded-3xl border-[0.5px] py-2 px-6 ${
-              orderList.length > 0
+              displayItems.length > 0
                 ? "bg-[#0cd742] text-white cursor-pointer hover:bg-[#0ab538] shadow-md"
                 : "bg-gray-300 text-gray-500 cursor-not-allowed"
             }`}
             onClick={handleCheckout}
-            disabled={orderList.length === 0}
+            disabled={displayItems.length === 0}
           >
             Checkout
           </button>
         </div>
       </div>
 
-=======
->>>>>>> 779348aa
       {/* Enter Name Modal */}
       {inputNameModal && (
         <AnimatePresence>
@@ -348,12 +331,7 @@
             >
               <div className="w-full rounded-t-xl flex items-center justify-between bg-[#0cd742] text-white py-2 px-3">
                 <div className="flex items-center text-center justify-center space-x-1.5">
-<<<<<<< HEAD
                   <span className="font-semibold text-sm pt-1">Confirm Order</span>
-=======
-                  <IoMdInformationCircle className="text-[1rem]" />
-                  <span className="font-semibold text-[1rem] pt-1">Add Item</span>
->>>>>>> 779348aa
                 </div>
                 <div>
                   <MdCancel className="cursor-pointer" onClick={toggleModal} />
@@ -361,20 +339,13 @@
               </div>
               <div className="w-auto h-auto justify-center flex flex-col items-center pt-5">
                 <div className="space-y-2">
-<<<<<<< HEAD
                   {/* Customer Name Field */}
                   <span className="text-sm">Please enter the customer's name:</span>
-=======
-                  <span className="text-[1rem]">
-                    Please enter the customer's name:
-                  </span>
->>>>>>> 779348aa
                   <div>
                     <div className="relative w-full">
                       <input
                         type="text"
                         placeholder="e.g. Juan Dela Cruz"
-<<<<<<< HEAD
                         className="font-lato border-[1px] border-gray-500 pl-4 pr-8 pt-2 pb-2 rounded-2xl text-base placeholder:text-base w-full bg-gray-300 shadow"
                         value={customerName}
                         onChange={handleCustomerNameChange}
@@ -401,21 +372,6 @@
                     <button
                       className="bg-[#0cd742] text-white text-center py-1 mt-1 px-8.5 rounded-2xl text-[0.77rem] cursor-pointer hover:bg-black/70"
                       onClick={handleNameSubmit}
-=======
-                        className="font-lato border-[1px] border-gray-500 pl-3 pr-7 pt-1 pb-0.5 rounded-2xl text-sm placeholder:text-gray-500 w-full bg-gray-300 shadow"
-                      />
-                      <FaEdit className="absolute right-3 top-1/2 transform -translate-y-1/2 text-gray-500 text-sm" />
-                    </div>
-                  </div>
-                  <div className="w-full flex items-center justify-center mx-a">
-                    <button
-                      className="bg-[#0cd742] text-white text-center py-1 mt-1 px-8.5 rounded-2xl text-[0.875rem] border-[0.5px] border-black cursor-pointer hover:bg-black/70"
-                      type="submit"
-                      onClick={() => {
-                        showNameModal();
-                        toggleModal();
-                      }}
->>>>>>> 779348aa
                     >
                       Next
                     </button>
@@ -426,15 +382,10 @@
           </motion.div>
         </AnimatePresence>
       )}
-<<<<<<< HEAD
-
+
+      {/* Confirm Order Modal */}
       {confirmOrderModal && (
         <AnimatePresence>
-=======
-      {/* Success Modal */}
-      <AnimatePresence>
-        {okayModal && (
->>>>>>> 779348aa
           <motion.div
             className="h-screen w-screen bg-black/25 flex justify-center items-center fixed top-0 left-0 bottom-0 right-0 z-50"
             initial={{ opacity: 0 }}
@@ -443,18 +394,13 @@
             transition={{ duration: 0.2 }}
           >
             <motion.div
-<<<<<<< HEAD
-              className="bg-white w-[18rem] h-auto pb-3 rounded-xl font-lato"
-=======
-              className="bg-white w-[17rem] h-auto pb-5 rounded-4xl font-lato"
->>>>>>> 779348aa
+              className="bg-white w-[25rem] h-auto pb-5 rounded-3xl font-lato"
               initial={{ opacity: 0, scale: 0.8 }}
               animate={{ opacity: 1, scale: 1 }}
               exit={{ opacity: 0, scale: 0.8 }}
               transition={{ duration: 0.2 }}
             >
-<<<<<<< HEAD
-              <div className="w-full rounded-t-xl flex items-center justify-between bg-[#0cd742] text-white py-2 px-3">
+              <div className="w-full rounded-t-3xl flex items-center justify-between bg-[#0cd742] text-white py-2 px-3">
                 <div className="flex items-center text-center justify-center space-x-1.5">
                   <span className="font-semibold text-sm pt-1">CONFIRM ORDER</span>
                 </div>
@@ -470,15 +416,19 @@
                 
                 {/* Order Items List */}
                 <div className="max-h-40 overflow-y-auto mb-4">
-                  {orderList.map((item, index) => (
+                  {displayItems.map((item, index) => (
                     <div key={index} className="flex justify-between items-center mb-2 text-sm">
                       <div>
                         <div className="font-medium">{item.title}</div>
-                        <div className="text-xs text-gray-500">Quantity: {quantities[index]}</div>
+                        <div className="text-xs text-gray-500">
+                          Quantity: {orderList ? quantities[index] : quantity}
+                        </div>
                       </div>
                       <div className="text-right">
                         <div>₱{item.price}</div>
-                        <div className="text-xs">+{quantities[index]}</div>
+                        <div className="text-xs">
+                          x{orderList ? quantities[index] : quantity}
+                        </div>
                       </div>
                     </div>
                   ))}
@@ -488,7 +438,11 @@
                 <div className="border-t pt-2 mb-4">
                   <div className="flex justify-between font-medium">
                     <span>Total:</span>
-                    <span>₱{subtotal.toFixed(2)}</span>
+                    <span>
+                      ₱{orderList 
+                         ? subtotal.toFixed(2) 
+                         : (product ? product.price * quantity : 0).toFixed(2)}
+                    </span>
                   </div>
                 </div>
                 
@@ -509,40 +463,6 @@
 
       {/* Success Modal */}
       {okayModal && (
-=======
-              <div className="w-full rounded-t-4xl flex items-center flex-col text-black pt-4 px-3">
-                <div className="flex items-center flex-col text-center space-x-1.5">
-                  <FaCheckCircle className="size-18 text-[#0cd742]" />
-                  <span className="font-bold text-2xl pt-1 mt-1">
-                    Order Completed
-                  </span>
-                  <div>
-                    <div className="w-auto h-auto justify-center flex flex-col items-center">
-                      <div className="space-y-2 w-8/12">
-                        <span className="text-[.9rem]">
-                          Congrats! You have ordered successfully
-                        </span>
-                      </div>
-                      <button
-                        className="bg-[#0cd742] text-white text-center py-1 mt-3 px-8.5 rounded-2xl text-[0.875rem] border-[0.5px] border-black cursor-pointer hover:bg-black/70"
-                        type="submit"
-                        onClick={() => {
-                          showSuccessModal();
-                        }}
-                      >
-                        Done
-                      </button>
-                    </div>
-                  </div>
-                </div>
-              </div>
-            </motion.div>
-          </motion.div>
-        )}
-      </AnimatePresence>
-      {/* confirm modal */}
-      {modal && (
->>>>>>> 779348aa
         <AnimatePresence>
           <motion.div
             className="h-screen w-screen bg-black/25 flex justify-center items-center fixed top-0 left-0 bottom-0 right-0 z-50"
@@ -552,25 +472,18 @@
             transition={{ duration: 0.2 }}
           >
             <motion.div
-<<<<<<< HEAD
               className="bg-white w-[17rem] h-auto pb-5 rounded-4xl font-lato"
-=======
-              className="bg-white h-auto pb-5 w-[25rem] rounded-3xl font-lato"
->>>>>>> 779348aa
               initial={{ opacity: 0, scale: 0.8 }}
               animate={{ opacity: 1, scale: 1 }}
               exit={{ opacity: 0, scale: 0.8 }}
               transition={{ duration: 0.2 }}
             >
-<<<<<<< HEAD
               <div className="w-full rounded-t-4xl flex items-center flex-col text-black pt-4 px-3">
                 <div className="flex items-center flex-col text-center space-x-1.5">
-                  <div className="flex justify-center items-center bg-[#0cd742] rounded-full size-12 mb-2">
-                    <svg xmlns="http://www.w3.org/2000/svg" fill="none" viewBox="0 0 24 24" stroke="currentColor" className="size-8 text-white">
-                      <path strokeLinecap="round" strokeLinejoin="round" strokeWidth={2} d="M5 13l4 4L19 7" />
-                    </svg>
-                  </div>
-                  <span className="font-bold text-2xl pt-1">Order Completed</span>
+                  <FaCheckCircle className="size-12 text-[#0cd742]" />
+                  <span className="font-bold text-2xl pt-1 mt-1">
+                    Order Completed
+                  </span>
                   <div>
                     <div className="w-auto h-auto justify-center flex flex-col items-center mt-2">
                       <div className="space-y-2 w-[80%]">
@@ -585,183 +498,16 @@
                       >
                         Done
                       </button>
-=======
-              <div className="w-full rounded-t-3xl flex items-center justify-between bg-[#0cd742] text-white py-2 px-3">
-                <div className="flex items-center text-center justify-center space-x-1.5">
-                  <IoMdInformationCircle className="text-[1rem]" />
-                  <span className="font-semibold text-[1rem] pt-1">
-                    Confirm Order
-                  </span>
-                </div>
-                <div>
-                  <MdCancel className="cursor-pointer" onClick={toggleModal} />
+                    </div>
+                  </div>
                 </div>
               </div>
-              <div className="grid grid-rows-[1rem_1fr] h-[60%] w-auto pt-2 gap-y-2 px-3 font-latrue">
-                <div className="flex justify-between">
-                  <h3 className="font-medium">Order 12345</h3>
-                  <h3 className="text-gray-500">Cash Payment</h3>
-                </div>
-                <div className="pt-3 space-y-1">
-                  <div className="flex justify-between">
-                    <div className="flex flex-col">
-                      <span className="font-bold text-[1rem]">Spicy</span>
-                      <span className="text-gray-500 text-sm">Total: 250</span>
-                    </div>
-                    <span className="text-gray-500 text-sm mt-4">x1</span>
-                  </div>
-                  <div className="flex justify-between">
-                    <div className="flex flex-col">
-                      <span className="font-bold">Spicy</span>
-                      <span className="text-gray-500 text-sm">Total: 250</span>
-                    </div>
-                    <span className="text-gray-500 text-sm mt-4">x2</span>
-                  </div>
-                  <div className="flex justify-between mt-2">
-                    <span className="text-sm font-medium">Total: 750</span>
-                    <div>
-                      <span className="text-gray-500 text-sm mt-4">x3</span>
->>>>>>> 779348aa
-                    </div>
-                  </div>
-                </div>
-              </div>
-<<<<<<< HEAD
-=======
-              <div className="items-center flex justify-center mt-4">
-                <button
-                  className="text-[0.875rem] font-latrue font-bold bg-[#0cd742] rounded-3xl border-[0.5px] border-green-950 py-1 text-white px-5.5 cursor-pointer hover:bg-black/70"
-                  onClick={() => {
-                    toggleModal();
-                    showSuccessModal();
-                  }}
-                >
-                  Submit
-                </button>
-              </div>
->>>>>>> 779348aa
             </motion.div>
           </motion.div>
         </AnimatePresence>
       )}
-<<<<<<< HEAD
     </>
   );
 };
-=======
-      <div className="bg-white shadow-feat p-4 h-full">
-        <div className="flex items-center justify-between">
-          <h3 className="font-lato font-bold text-2xl">
-            Order {orderNumber}:{" "}
-          </h3>
-          <div className="font-latrue text-xs font-semibold space-x-4 flex">
-            <span className="flex gap-1">
-              <IoMdTime />
-              {timeToday}{" "}
-            </span>
-            <span className="flex gap-1">
-              <IoCalendar />
-              {formattedDate}
-            </span>
-          </div>
-        </div>
-        <div className="space-y-1 mt-5 mx-3">
-          <h4 className="font-latrue font-semibold text-[1rem] mb-4">
-            Mode of Payment:
-          </h4>
-          <div className="font-semibold font-latrue text-[.87rem] flex items-center justify-between">
-            <div className="space-x-3">
-              <button
-                className="border rounded-3xl py-1 px-6 cursor-pointer hover:bg-yellowsm/20 transition 
-                  shadow-[inset_4px_4px_5px_0_rgba(0,0,0,0.1),inset_0_2px_3px_0_rgba(0,0,0,0.1)]"
-              >
-                Cash
-              </button>
-              <button
-                className="border rounded-3xl py-1 px-6 cursor-pointer hover:bg-yellowsm/20 transition 
-                  shadow-[inset_4px_4px_5px_0_rgba(0,0,0,0.1),inset_0_2px_3px_0_rgba(0,0,0,0.1)]"
-              >
-                Online
-              </button>
-            </div>
-            <div className="text-red-600 text-2xl cursor-pointer">
-              <IoMdTrash />
-            </div>
-          </div>
-        </div>
-        <div className="h-[17.3rem] -mx-4 mt-7 flex flex-col space-y-5 overflow-y-auto product-scroll">
-          {/* Nag seed lang ako ng data para mapakita itsura ninya pag may data na. Gagawin ko ring dynamic 'to soon*/}
-          <div className=" grid grid-cols-[20%_1fr_35%] gap-2 items-center bg-gray-400/5 p-4 w-full">
-            <div>
-              <img
-                src={product.url}
-                alt="katsu"
-                className="size-20 rounded-[50%]"
-              />
-            </div>
-            <div className="flex flex-col justify-start font-latrue">
-              <span className="font-semibold text-lg">{product.title}</span>
-              <span className="text-[1rem] text-gray-500 font-latrue -mt-2 mb-2">
-                {product.description}
-              </span>
-              <span className="text-xs font-bold">&#8369; {product.price}</span>
-            </div>
-            <div className=" font-latrue font-bold text-[1rem] text-center flex flex-col justify-between h-full">
-              <div className="text-[1rem] flex justify-end space-x-1">
-                <IoPencil />
-                <MdCancel className="text-red-600" />
-              </div>
-              <div className="space-x-2 flex items-center justify-end">
-                <button
-                  onClick={decreaseQuantity}
-                  className="cursor-pointer text-xl"
-                >
-                  -
-                </button>
-                <input
-                  type="text"
-                  placeholder={quantity}
-                  className="border-[0.5px] border-gray-500 w-[50%] text-center rounded-xl"
-                />
-                <button
-                  onClick={increaseQuantity}
-                  className="cursor-pointer text-xl"
-                >
-                  +
-                </button>
-              </div>
-            </div>
-          </div>
-        </div>
-        <div className="grid grid-rows-2 bg-gray-300/30 -mx-4 py-5 px-10 gap-2 mt-3">
-          <div className="flex justify-between">
-            <span className="font-semibold font-latrue text-[1rem]">
-              Number of Products:
-            </span>
-            <span className="font-medium font-latrue text-[1rem]">3x</span>
-          </div>
-          <div className="flex justify-between">
-            <span className="font-semibold font-latrue text-[1rem]">
-              Subtotal:
-            </span>
-            <span className="font-medium font-latrue text-[1rem]">
-              &#8369; 1050
-            </span>
-          </div>
-        </div>
-        <div className="h-[3.3rem] items-center flex justify-end mt-3">
-          <button
-            className="text-[1rem] font-latrue font-bold bg-[#0cd742] rounded-3xl border-[0.5px] border-green-950 py-2 text-white px-4 cursor-pointer hover:bg-black/70"
-            onClick={showNameModal}
-          >
-            Checkout
-          </button>
-        </div>
-        {/* TO-DO: Add item, Customer Name, Order Receipt */}
-      </div>
-    </>
-  );
-};
-
->>>>>>> 779348aa
+
 export default DashboardOrder;