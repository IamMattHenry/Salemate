--- conflicted
+++ resolved
@@ -105,9 +105,9 @@
   };
 
   // Filter products based on search query
-  const filteredProducts = products.filter((product) => {
+  const filteredProducts = products ? products.filter((product) => {
     return product.title.toLowerCase().includes(searchQuery.toLowerCase());
-  });
+  }) : [];
 
   return (
     <>
@@ -142,13 +142,8 @@
                         </span>
                       </div>
                       <button
-<<<<<<< HEAD
-                        className="bg-[#0cd742] text-white text-center py-1 mt-3 px-5.5 rounded-2xl text-[0.77rem] cursor-pointer hover:bg-black/70"
-                        type="button"
-=======
                         className="bg-[#0cd742] text-white text-center py-1 mt-1 px-7 rounded-2xl border-[0.5px] border-black text-[0.875rem] cursor-pointer hover:bg-black/70"
                         type="submit"
->>>>>>> 779348aa
                         onClick={() => {
                           showSuccessModal(); // Close the success modal
                         }}
@@ -174,13 +169,9 @@
             transition={{ duration: 0.2 }}
           >
             <motion.div
-<<<<<<< HEAD
-              className="bg-white h-123 w-120 rounded-xl font-lato"
-=======
-              className="bg-white h-80 w-112 rounded-xl font-lato"
->>>>>>> 779348aa
+              className="bg-white h-120 w-112 rounded-xl font-lato"
               initial={{ opacity: 0, scale: 0.8 }}
-              animate={{ opacity: 1 }}
+              animate={{ opacity: 1, scale: 1 }}
               exit={{ opacity: 0, scale: 0.8 }}
               transition={{ duration: 0.2 }}
             >
@@ -202,13 +193,9 @@
                       <input
                         type="text"
                         placeholder="Type description"
-<<<<<<< HEAD
-                        className="font-lato border-[1px] border-gray-500 pl-4 pr-8 pt-2 pb-2 rounded-2xl text-base placeholder:text-base w-full bg-gray-300 shadow"
+                        className="font-lato border-[1px] border-gray-500 pl-3 pr-7 pt-1 pb-0.5 rounded-2xl text-[1rem] placeholder:text-gray-500 min-w-[20rem] bg-gray-300 shadow"
                         value={description} // Bind to state
-                        onChange={(e) => setDescription(e.target.value)} // Update state on change  
-=======
-                        className="font-lato border-[1px] border-gray-500 pl-3 pr-7 pt-1 pb-0.5 rounded-2xl text-[1rem] placeholder:text-gray-500 min-w-[20rem] bg-gray-300 shadow"
->>>>>>> 779348aa
+                        onChange={(e) => setDescription(e.target.value)} // Update state on change
                       />
                       <FaEdit className="absolute right-3 top-1/2 transform -translate-y-1/2 text-gray-500 text-[1rem]" />
                     </div>
@@ -220,13 +207,9 @@
                       <input
                         type="text"
                         placeholder="Type any item name"
-<<<<<<< HEAD
-                        className="font-lato border-[1px] border-gray-500 pl-4 pr-8 pt-2 pb-2 rounded-2xl text-base placeholder:text-base w-full bg-gray-300 shadow"
+                        className="font-lato border-[1px] border-gray-500 pl-3 pr-7 pt-1 pb-0.5 rounded-2xl text-[1rem] placeholder:text-gray-500 w-full bg-gray-300 shadow"
                         value={name} // Bind to state
                         onChange={(e) => setName(e.target.value)} // Update state on change
-=======
-                        className="font-lato border-[1px] border-gray-500 pl-3 pr-7 pt-1 pb-0.5 rounded-2xl text-[1rem] placeholder:text-gray-500 w-full bg-gray-300 shadow"
->>>>>>> 779348aa
                       />
                       <FaEdit className="absolute right-3 top-1/2 transform -translate-y-1/2 text-gray-500 text-[1rem]" />
                     </div>
@@ -238,13 +221,9 @@
                       <input
                         type="text"
                         placeholder="Type item price"
-<<<<<<< HEAD
-                        className="font-lato border-[1px] border-gray-500 pl-4 pr-8 pt-2 pb-2 rounded-2xl text-base placeholder:text-base w-full bg-gray-300 shadow"
+                        className="font-lato border-[1px] border-gray-500 pl-3 pr-7 pt-1 pb-0.5 rounded-2xl text-[1rem] placeholder:text-gray-500 w-full bg-gray-300 shadow"
                         value={price} // Bind to state
                         onChange={(e) => setPrice(e.target.value)} // Update state on change
-=======
-                        className="font-lato border-[1px] border-gray-500 pl-3 pr-7 pt-1 pb-0.5 rounded-2xl text-[1rem] placeholder:text-gray-500 w-full bg-gray-300 shadow"
->>>>>>> 779348aa
                       />
                       <FaEdit className="absolute right-3 top-1/2 transform -translate-y-1/2 text-gray-500 text-[1rem]" />
                     </div>
@@ -257,7 +236,7 @@
                       <input
                         type="file"
                         accept="image/*"
-                        className="font-lato border-[1px] border-gray-500 pl-4 pr-8 pt-2 pb-2 rounded-2xl text-base placeholder:text-base w-full bg-gray-300 shadow"
+                        className="font-lato border-[1px] border-gray-500 pl-3 pr-7 pt-1 pb-0.5 rounded-2xl text-[1rem] placeholder:text-gray-500 w-full bg-gray-300 shadow"
                         onChange={(e) => handlePictureUpload(e)}
                       />
                     </div>
@@ -268,7 +247,7 @@
                   <div>
                     <div className="relative w-full">
                       <select
-                        className="font-lato border-[1px] border-gray-500 pl-4 pr-8 pt-2 pb-2 rounded-2xl text-base w-full bg-gray-300 shadow"
+                        className="font-lato border-[1px] border-gray-500 pl-3 pr-7 pt-1 pb-0.5 rounded-2xl text-[1rem] w-full bg-gray-300 shadow"
                         value={category} // Bind to state
                         onChange={(e) => setCategory(e.target.value)} // Update state on change
                       >
@@ -419,7 +398,7 @@
           <input
             type="text"
             placeholder="Search"
-            className="font-lato bg-white border-[1px] border-gray-500 pl-3 pr-7 pt-1 pb-2 rounded-2xl text-sm placeholder:text-gray-500 w-full"
+            className="font-lato bg-white border-[1px] border-gray-500 pl-3 pr-7 pt-1 pb-0.5 rounded-2xl text-sm placeholder:text-gray-500 w-full"
             value={searchQuery}
             onChange={(e) => setSearchQuery(e.target.value)} // Update search query
           />
@@ -428,7 +407,6 @@
       </div>
       
       <div className="grid grid-cols-3 mx-5 gap-4 mt-5 min-h-[10.25rem]">
-<<<<<<< HEAD
         {filteredProducts.map((product) => (
           <div
             key={product.id}
@@ -446,35 +424,19 @@
             <img
               src={product.url}
               alt="product-img"
-              className="object-contain rounded-[50%] size-35 my-3"
+              className="object-contain rounded-[50%] size-27.5 my-3"
             />
-            <h3 className="font-lato font-semibold text-xl">{product.title}</h3>
-            <span className="text-sm font-lato text-gray-500 font-semibold">
+            <h3 className="font-latrue font-extrabold text-xl">{product.title}</h3>
+            <span className="text-sm font-latrue -mb-1 tracking-tight w-10/12 text-gray-500 font-semibold">
               {product.description}
             </span>
-            <span className="font-bold text-sm font-lato mt-3">
+            <span className="font-bold text-sm font-latrue mt-3">
               Price: {product.price}
             </span>
           </div>
         ))}
 
         {/* Add Item Box */}
-=======
-        <div className="bg-white rounded-3xl flex items-center justify-center flex-col py-3 px-5 text-center shadow-feat">
-          <img
-            src={product.url}
-            alt="product-img"
-            className="object-contain rounded-[50%] size-27.5 my-3"
-          />
-          <h3 className="font-latrue font-extrabold text-xl">{product.title}</h3>
-          <span className="text-sm font-latrue -mb-1 tracking-tight w-10/12 text-gray-500 font-semibold">
-            {product.description}
-          </span>
-          <span className="font-bold text-sm font-latrue mt-3">
-            Price: {product.price}
-          </span>
-        </div>
->>>>>>> 779348aa
         <div
           className="bg-white rounded-3xl flex items-center justify-center flex-col py-3 px-5 text-center shadow-feat cursor-pointer"
           onClick={toggleModal}
@@ -486,7 +448,7 @@
         </div>
 
         {/* Placeholder Boxes for Consistency */}
-        {Array.from({
+        {products && Array.from({
           length: (3 - ((filteredProducts.length + 1) % 3)) % 3, // Calculate remaining spaces
         }).map((_, index) => (
           <div
@@ -496,7 +458,7 @@
         ))}
       </div>
     </>
-  );  
+  );
 };
 
 export default ProductList;