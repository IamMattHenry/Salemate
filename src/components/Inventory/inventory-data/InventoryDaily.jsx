--- conflicted
+++ resolved
@@ -3,7 +3,7 @@
 
 const InventoryDaily = () => {
   return (
-<<<<<<< HEAD
+
     <section className="bg-white rounded-2xl shadow-feat w-300 mx-auto block my-4 pb-5 px-5">
         
         {/*Label*/}
@@ -14,34 +14,11 @@
         <h2>Waste</h2>
         <h2 className="leading-[0.9]">Beginning<br/> Inventory</h2>
         <h2 className="leading-[0.9] -ml-2">Ending<br/> Inventory</h2>
-=======
-    <section className="bg-white rounded-2xl shadow-feat w-full mx-auto block my-2">
-      {/*Label*/}
-      <div className="grid grid-cols-7 text-[1.2rem] tracking-tight font-medium text-center font-lato justify-center pt-7">
-        <h2 className="ml-10 leading-[0.9] text-left">
-          Raw
-          <br /> Materials
-        </h2>
-        <h2 className="ml-7">Purchased</h2>
-        <h2 className="text-left ml-10 leading-[1]">
-          Processed
-          <br />
-          /Used
-        </h2>
-        <h2>Waste</h2>
-        <h2 className="leading-[0.9]">
-          Beginning
-          <br /> Inventory
-        </h2>
-        <h2 className="leading-[0.9]">
-          Ending
-          <br /> Inventory
-        </h2>
->>>>>>> c72dc1ae
+
         <h2 className="mr-15">Status</h2>
       </div>
 
-<<<<<<< HEAD
+
         <hr className='h-0.5 w-286 ml- mt-1 mb-2'/>
         {/*First (BEEF)*/}
         <div className="grid grid-cols-7 text-[25px] font-lato text-center justify-center bg-gray-100 w-[1145px] h-[60px] mb-2">
@@ -67,49 +44,7 @@
             <div className='pt-3'>
               <h2 className="bg-[#0CD742] border border-[#067a25] text-center rounded-2xl w-25 font-league spartan font-bold text-[15px] h-9 pt-2 ml-4 shadow-[inset_0_5px_5px_rgba(0,0,0,0.2)]">High</h2>
             </div>
-=======
-      <hr className="h-0.5 w-285 ml-7 mt-1" />
-      {/*First (BEEF)*/}
-      <div className="grid grid-cols-7 text-[1.2rem] font-lato text-center justify-center">
-        <div className="flex">
-          <SquareMinus className="opacity-30 mt-5 ml-10" />
-          <span className="mt-4 ml-2">Beef</span>
-        </div>
-        <div className="pt-3">
-          <input
-            type=""
-            className="bg-gray-50 ml-7 border border-dark-50 text-sm text-gray-900 rounded-lg w-20 h-9"
-            placeholder="  "
-          />
-        </div>
-        <div className="pt-3">
-          <input
-            type=""
-            className="bg-gray-50 border border-dark-50 text-sm text-gray-900 rounded-lg w-20 h-9"
-            placeholder="  "
-          />
-        </div>
-        <div className="pt-3">
-          <input
-            type=""
-            className="bg-gray-50 border border-dark-50 text-sm text-gray-900 rounded-lg w-20 h-9"
-            placeholder="  "
-          />
-        </div>
-        <div className="pt-3">
-          <input
-            type=""
-            className="bg-gray-50 border border-dark-50 text-sm text-gray-900 rounded-lg w-20 h-9"
-            placeholder="  "
-          />
-        </div>
-        <div className="pt-3">
-          <input
-            type=""
-            className="bg-gray-50 border border-dark-50 text-sm text-gray-900 rounded-lg w-20 h-9"
-            placeholder="  "
-          />
->>>>>>> c72dc1ae
+
         </div>
         <div className="pt-3">
           <h2 className="bg-[#0CD742] border border-[#067a25] text-center rounded-2xl w-25 font-league spartan font-bold text-[15px] h-9 pt-2 ml-2 shadow-[inset_0_5px_5px_rgba(0,0,0,0.2)]">
@@ -118,7 +53,7 @@
         </div>
       </div>
 
-<<<<<<< HEAD
+
           {/*Second (Puso)*/}
         <div className="grid grid-cols-7 text-[24px] font-lato text-center justify-center bg-gray-100 w-[1145px] h-[60px] mb-2">
             <div className="flex mr-">
@@ -143,43 +78,7 @@
             <div className='pt-2'>
               <h2 className="bg-[#0CD742] border border-[#067a25] text-center rounded-2xl w-25 font-league spartan font-bold text-[15px] h-9 pt-2 ml-4 shadow-[inset_0_5px_5px_rgba(0,0,0,0.2)]">High</h2>
             </div>
-=======
-      {/*Second (Puso)*/}
-      <div className="grid grid-cols-7 text-[1.2rem] font-lato text-center justify-center">
-        <div className="flex mr-">
-          <SquareMinus className="opacity-30 mt-5 ml-10" />
-          <span className="tracking-tight mt-4 ml-2 -mr-15">
-            Puso ng Saging
-          </span>
-        </div>
-        <div className="pt-3">
-          <input
-            type=""
-            className="bg-gray-50 ml-7 border border-dark-50 text-sm text-gray-900 rounded-lg w-20 h-9"
-            placeholder="  "
-          />
-        </div>
-        <div className="pt-3">
-          <input
-            type=""
-            className="bg-gray-50 border border-dark-50 text-sm text-gray-900 rounded-lg w-20 h-9"
-            placeholder="  "
-          />
-        </div>
-        <div className="pt-3">
-          <input
-            type=""
-            className="bg-gray-50 border border-dark-50 text-sm text-gray-900 rounded-lg w-20 h-9"
-            placeholder="  "
-          />
-        </div>
-        <div className="pt-3">
-          <input
-            type=""
-            className="bg-gray-50 border border-dark-50 text-sm text-gray-900 rounded-lg w-20 h-9"
-            placeholder="  "
-          />
->>>>>>> c72dc1ae
+
         </div>
         <div className="pt-3">
           <input
@@ -195,7 +94,6 @@
         </div>
       </div>
 
-<<<<<<< HEAD
         {/*Third (POTATO)*/}
         <div className="grid grid-cols-7 text-[25px] font-lato text-center justify-center bg-gray-100 w-[1145px] h-[60px] mb-2">
             <div className="flex">
@@ -220,34 +118,7 @@
             <div className='pt-2'>
               <h2 className="bg-[#0CD742] border border-[#067a25] text-center rounded-2xl w-25 font-league spartan font-bold text-[15px] h-9 pt-2 ml-4 shadow-[inset_0_5px_5px_rgba(0,0,0,0.2)]">High</h2>
             </div>
-=======
-      {/*Third (POTATO)*/}
-      <div className="grid grid-cols-7 text-[1.2rem] font-lato text-center justify-center">
-        <div className="flex">
-          <SquareMinus className="opacity-30 mt-5 ml-10" />
-          <span className="mt-4 ml-2">Potato</span>
-        </div>
-        <div className="pt-3">
-          <input
-            type=""
-            className="bg-gray-50 ml-7 border border-dark-50 text-sm text-gray-900 rounded-lg w-20 h-9"
-            placeholder="  "
-          />
-        </div>
-        <div className="pt-3">
-          <input
-            type=""
-            className="bg-gray-50 border border-dark-50 text-sm text-gray-900 rounded-lg w-20 h-9"
-            placeholder="  "
-          />
-        </div>
-        <div className="pt-3">
-          <input
-            type=""
-            className="bg-gray-50 border border-dark-50 text-sm text-gray-900 rounded-lg w-20 h-9"
-            placeholder="  "
-          />
->>>>>>> c72dc1ae
+
         </div>
         <div className="pt-3">
           <input
@@ -270,7 +141,7 @@
         </div>
       </div>
 
-<<<<<<< HEAD
+
         {/*Fourth (GARLIC)*/}
         <div className="grid grid-cols-7 text-[25px] font-lato text-center justify-center bg-gray-100 w-[1145px] h-[60px] mb-2">
             <div className="flex">
@@ -295,27 +166,7 @@
             <div className='pt-2'>
               <h2 className="bg-[#FFCF50] border border-[#B3861A] text-center rounded-2xl w-25 font-league spartan font-bold text-[15px] h-9 pt-2 ml-4 shadow-[inset_0_5px_5px_rgba(0,0,0,0.2)]">Moderate</h2>
             </div>
-=======
-      {/*Fourth (GARLIC)*/}
-      <div className="grid grid-cols-7 text-[1.2rem] font-lato text-center justify-center">
-        <div className="flex">
-          <SquareMinus className="opacity-30 mt-5 ml-10" />
-          <span className="mt-4 ml-2">Garlic</span>
-        </div>
-        <div className="pt-3">
-          <input
-            type=""
-            className="bg-gray-50 ml-7 border border-dark-50 text-sm text-gray-900 rounded-lg w-20 h-9"
-            placeholder="  "
-          />
-        </div>
-        <div className="pt-3">
-          <input
-            type=""
-            className="bg-gray-50 border border-dark-50 text-sm text-gray-900 rounded-lg w-20 h-9"
-            placeholder="  "
-          />
->>>>>>> c72dc1ae
+
         </div>
         <div className="pt-3">
           <input
@@ -345,7 +196,7 @@
         </div>
       </div>
 
-<<<<<<< HEAD
+
         {/*Fifth (CUCUMBER)*/}
         <div className="grid grid-cols-7 text-[25px] font-lato text-center justify-center bg-gray-100 w-[1145px] h-[60px] mb-2">
             <div className="flex">
@@ -370,26 +221,7 @@
             <div className='pt-2'>
               <h2 className="bg-[#0CD742] border border-[#067a25] text-center rounded-2xl w-25 font-league spartan font-bold text-[15px] h-9 pt-2 ml-4 shadow-[inset_0_5px_5px_rgba(0,0,0,0.2)]">High</h2>
             </div>
-=======
-      {/*Fifth (CUCUMBER)*/}
-      <div className="grid grid-cols-7 text-[1.2rem] font-lato text-center justify-center">
-        <div className="flex">
-          <SquareMinus className="opacity-30 mt-5 ml-10" />
-          <span className="mt-4 ml-2 -mr-15">Cucumber</span>
-        </div>
-        <div className="pt-3">
-          <input
-            type=""
-            className="bg-gray-50 ml-7 border border-dark-50 text-sm text-gray-900 rounded-lg w-20 h-9"
-            placeholder="  "
-          />
-        </div>
-        <div className="pt-3">
-          <input
-            type=""
-            className="bg-gray-50 border border-dark-50 text-sm text-gray-900 rounded-lg w-20 h-9"
-            placeholder="  "
-          />
+
         </div>
         <div className="pt-3">
           <input
@@ -416,11 +248,9 @@
           <h2 className="bg-[#0CD742] border border-[#067a25] text-center rounded-2xl w-25 font-league spartan font-bold text-[15px] h-9 pt-2 ml-2 shadow-[inset_0_5px_5px_rgba(0,0,0,0.2)]">
             High
           </h2>
->>>>>>> c72dc1ae
-        </div>
-      </div>
-
-<<<<<<< HEAD
+        </div>
+      </div>
+
         {/*Last (Calamansi)*/}
         <div className="grid grid-cols-7 text-[25px] font-lato text-center justify-center bg-gray-100 w-[1145px] h-[60px] mb-2">
             <div className="flex">
@@ -445,20 +275,7 @@
             <div className='pt-2'>
               <h2 className="bg-[#FF3434] border border-[#B82323] text-center rounded-2xl w-25 font-league spartan font-bold text-[15px] h-9 pt-2 ml-4 shadow-[inset_0_5px_5px_rgba(0,0,0,0.2)]">Low</h2>
             </div>
-=======
-      {/*Last (Calamansi)*/}
-      <div className="grid grid-cols-7 text-[1.2rem] font-lato text-center justify-center">
-        <div className="flex">
-          <SquareMinus className="opacity-30 mt-5 ml-10" />
-          <span className="mt-4 ml-2 -mr-15">Calamansi</span>
->>>>>>> c72dc1ae
-        </div>
-        <div className="pt-3">
-          <input
-            type=""
-            className="bg-gray-50 ml-7 border border-dark-50 text-sm text-gray-900 rounded-lg w-20 h-9"
-            placeholder="  "
-          />
+
         </div>
         <div className="pt-3">
           <input
@@ -494,8 +311,6 @@
           </h2>
         </div>
       </div>
-
-<<<<<<< HEAD
         <div className="grid grid-cols-2 pb-10 pt-5 p-5">
           <div className="flex pt-2 -ml-6">
             <h2 className="font-lato font-medium ml-3 pt-1">Clerk Name: </h2>
@@ -503,23 +318,7 @@
             <div className="-mt-0.5">
             <button type="button" className="bg-white border border-gray-300 font-medium font-lato text-[15px] w-20 h-8 border border-gray-300 hover:bg-gray-100 rounded-2xl ml-3 shadow-[0_5px_5px_rgba(0,0,0,0.3)]">Submit</button>
             </div>
-=======
-      <div className="grid grid-cols-2 pb-10 pt-10 p-5">
-        <div className="flex pt-2">
-          <h2 className="font-lato font-medium ml-3 pt-1">Clerk Name: </h2>
-          <input
-            type=""
-            className="bg-gray-50 ml- border border-dark-50 text-[11px] text-gray-900 rounded-lg w-60 h-7 ml-1 -pt-4"
-            placeholder="   Type name "
-          />
-          <div className="-mt-0.5">
-            <button
-              type="button"
-              className="bg-white border border-gray-300 font-medium font-lato text-[15px] w-20 h-8 hover:bg-gray-100 rounded-2xl ml-3 shadow-[0_5px_5px_rgba(0,0,0,0.3)]"
-            >
-              Submit
-            </button>
->>>>>>> c72dc1ae
+
           </div>
         </div>
 
