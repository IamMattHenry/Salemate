--- conflicted
+++ resolved
@@ -23,6 +23,7 @@
   const { modal, toggleModal } = UseModal();
   const [selectedOrder, setSelectedOrder] = useState(null);
   const [activeDropdown, setActiveDropdown] = useState(null);
+  const [sortOrder, setSortOrder] = useState("timestamp"); // Add sort state, default to timestamp
 
   const db = getFirestore(firebaseApp);
 
@@ -83,7 +84,7 @@
     });
   };
 
-  // Modify the fetchOrders function to handle multiple items
+  // Fetch orders with support for both single items and multiple items
   const fetchOrders = async () => {
     setLoading(true);
     setError(null);
@@ -96,32 +97,18 @@
         .map((doc) => {
           const data = doc.data();
           const orderDate = new Date(data.order_date.seconds * 1000);
-<<<<<<< HEAD
-
-          // Format time with AM/PM
-          const time = orderDate.toLocaleTimeString('en-US', {
-            hour: '2-digit',
-            minute: '2-digit',
-            hour12: true
-          });
-
-          // Replace "Meal" with "Katsu"
-          let orderName = data.order_name;
-          if (orderName === "Meal") {
-            orderName = "Katsu";
-=======
           
-          // Format order names from items array
+          // Handle order name formatting based on whether we have items array or just order_name
           let orderName = '';
           if (data.items && data.items.length > 0) {
+            // For orders with items array (new format)
             orderName = data.items
               .map(item => item.title === "Meal" ? "Katsu" : item.title)
               .filter((value, index, self) => self.indexOf(value) === index) // Remove duplicates
               .join(' / ');
           } else {
-            // Fallback for legacy data
+            // For legacy data with just order_name
             orderName = data.order_name === "Meal" ? "Katsu" : data.order_name;
->>>>>>> 7ff033c0
           }
 
           return {
@@ -141,8 +128,9 @@
             mop: data.mop || 'Cash',
             quantity: data.items
               ? data.items.reduce((total, item) => total + (item.quantity || 0), 0)
-              : 0,
+              : (data.no_order || 0), // Support both new and old formats
             timestamp: data.order_date.seconds,
+            order_id_num: parseInt(data.order_id) || 0, // For sorting by order ID
           };
         })
         .filter(order => {
@@ -151,17 +139,16 @@
           return orderDate.getTime() === today.getTime();
         });
 
-<<<<<<< HEAD
-      // Sort by order_id in ascending order (lowest to highest)
-      const sortedOrders = ordersList.sort((a, b) => {
-        // Convert order_id to numbers for proper numeric sorting
-        const orderIdA = parseInt(a.order_id) || 0;
-        const orderIdB = parseInt(b.order_id) || 0;
-        return orderIdA - orderIdB; // Ascending order
-      });
-=======
-      const sortedOrders = ordersList.sort((a, b) => b.timestamp - a.timestamp);
->>>>>>> 7ff033c0
+      // Sort orders based on current sort preference
+      let sortedOrders;
+      if (sortOrder === "timestamp") {
+        // Sort by timestamp (newest first)
+        sortedOrders = ordersList.sort((a, b) => b.timestamp - a.timestamp);
+      } else {
+        // Sort by order_id (lowest to highest)
+        sortedOrders = ordersList.sort((a, b) => a.order_id_num - b.order_id_num);
+      }
+      
       setOrders(sortedOrders);
     } catch (error) {
       setError(error.message);
@@ -169,6 +156,22 @@
     } finally {
       setLoading(false);
     }
+  };
+
+  // Toggle between sorting by timestamp and order ID
+  const toggleSortOrder = () => {
+    const newSortOrder = sortOrder === "timestamp" ? "order_id" : "timestamp";
+    setSortOrder(newSortOrder);
+    
+    // Re-sort the current orders
+    let sortedOrders;
+    if (newSortOrder === "timestamp") {
+      sortedOrders = [...orders].sort((a, b) => b.timestamp - a.timestamp);
+    } else {
+      sortedOrders = [...orders].sort((a, b) => a.order_id_num - b.order_id_num);
+    }
+    
+    setOrders(sortedOrders);
   };
 
   useEffect(() => {
@@ -210,9 +213,9 @@
       const currentOrder = orderSnapshot.data();
   
       // Check if all items in the order are ready before marking as Delivered
-      if (newStatus === "Delivered") {
+      if (newStatus === "Delivered" && currentOrder.items) {
         // If any items are still preparing, prevent status change
-        if (currentOrder.items?.some(item => item.status === "Preparing")) {
+        if (currentOrder.items.some(item => item.status === "Preparing")) {
           setError("Cannot mark as delivered - some items are still being prepared");
           return;
         }
@@ -232,7 +235,6 @@
       setLoading(false);
     }
   };
-  
 
   const handleRowClick = (order) => {
     setSelectedOrder(order);
@@ -302,6 +304,15 @@
           {error}
         </div>
       )}
+      <div className="flex justify-between items-center p-4">
+        <h2 className="text-lg font-bold">Orders</h2>
+        <button 
+          onClick={toggleSortOrder} 
+          className="text-sm px-3 py-1 bg-gray-100 hover:bg-gray-200 rounded-md transition-colors"
+        >
+          Sort by: {sortOrder === "timestamp" ? "Newest First" : "Order ID"}
+        </button>
+      </div>
       {loading ? (
         <div className="p-8 text-center">
           <div className="animate-spin rounded-full h-8 w-8 border-b-2 border-amber-500 mx-auto"></div>
@@ -368,15 +379,10 @@
               {/* Content */}
               <div className="p-3">
                 {/* Order Header */}
-                <div className="mb-4">
-                  {/* Order ID Section */}
-                  <div className="border-b pb-2 mb-2">
-                    <div className="font-bold font-lato text-xl">Order ID: {selectedOrder.order_id || "N/A"}</div>
-                  </div>
-
-                  {/* Order Details */}
+                <div className="mb-4 space-y-0.5">
                   <div className="flex justify-between text-sm">
                     <div>
+                      <div className="font-bold font-lato text-xl -mb-2">Order ID: {selectedOrder.order_id}</div>
                       <div className="-mb-1 font-semibold">Status: {selectedOrder.order_status}</div>
                       <div className="font-semibold">Recipient Name: {selectedOrder.recipient}</div>
                     </div>
@@ -397,12 +403,21 @@
                   <div className="bg-[#FFF8E6] rounded-lg p-2 shadow-sm col-span-2">
                     <h4 className="text-sm font-bold mb-2">Order Details</h4>
                     <div className="space-y-1">
-                      {selectedOrder.items && selectedOrder.items.map((item, index) => (
-                        <div key={index} className="text-sm flex justify-between">
-                          <span>{item.title === "Meal" ? "Katsu" : item.title}:</span>
-                          <span>x{item.quantity}</span>
+                      {selectedOrder.items && selectedOrder.items.length > 0 ? (
+                        // Display individual items if available
+                        selectedOrder.items.map((item, index) => (
+                          <div key={index} className="text-sm flex justify-between">
+                            <span>{item.title === "Meal" ? "Katsu" : item.title}:</span>
+                            <span>x{item.quantity}</span>
+                          </div>
+                        ))
+                      ) : (
+                        // Fallback to legacy format
+                        <div className="text-sm flex justify-between">
+                          <span>{selectedOrder.order_name}:</span>
+                          <span>x{selectedOrder.no_order || 1}</span>
                         </div>
-                      ))}
+                      )}
                     </div>
                   </div>
 
