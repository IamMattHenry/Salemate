--- conflicted
+++ resolved
@@ -53,11 +53,7 @@
         ))}
       </div>
       <div>
-<<<<<<< HEAD
-        <div className="flex justify-end items-center gap- sm:gap-5 w-full">
-=======
         <div className="flex justify-end items-center gap-3 sm:gap-5 w-full relative">
->>>>>>> 1338f9ee
           {searchProps && (
             <div className="relative w-full sm:max-w-sm md:w-2/3 ml-10">
               <input
