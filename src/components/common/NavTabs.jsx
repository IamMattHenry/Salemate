import React from "react";
import { NavLink } from "react-router-dom";
import { useLocation } from "react-router-dom";

const NavTabs = ({
  links,
  searchProps,
  actionButton,
  saveButton,
  className = "",
}) => {
  const location = useLocation();
  return (
    <div className="w-full grid grid-cols-[60%_1fr] h-auto place-content-center">
      <div className="font-lato font-medium flex justify-start space-x-5 items-center">
        {links.map((link) => (
          <NavLink
            key={link.path}
            to={link.path}
            className={({ isActive }) =>
              `text-black transition-all ${
                isActive ? "" : "text-black/60 hover:text-black"
              }`
            }
          >
            {({ isActive }) => (
              <span
                className={`
<<<<<<< HEAD
                  relative inline-block
                  text-[20px]
                  ml-9
=======
                  relative
                  inline-block
                  text-[1.15rem]
>>>>>>> c72dc1ae
                  after:content-[""]
                  after:absolute
                  after:-bottom-1
                  after:left-1/4
                  after:w-1/2
                  after:h-0.5
                  after:bg-current
                  after:transition-opacity
                  ${
                    isActive
                      ? "after:opacity-100"
                      : "after:opacity-0 hover:after:opacity-100"
                  }
                `}
              >
                {link.label}
              </span>
            )}
          </NavLink>
        ))}
      </div>

      <div>
  <div className="flex justify-end items-center gap-3 sm:gap-5 w-full">
    {searchProps && (
      <div className="relative w-full max-w-xs sm:max-w-sm md:w-1/2">
        <input
          type="text"
          placeholder={searchProps.placeholder}
          className="font-lato bg-white border border-gray-500 h-9 pl-3 pr-10 rounded-2xl text-sm placeholder:text-gray-500 w-full focus:outline-none focus:ring-1 focus:ring-blue-500 focus:border-blue-500"
        />
         <searchProps.icon
            className="absolute right-3 top-1/2 transform -translate-y-1/2 h-5 w-5 text-gray-500 pointer-events-none" 
            aria-hidden="true"
         />
      </div>
    )}

    {saveButton && location.pathname !== "/inventory/saved-history" && (
      <button
        type="button"
        className="bg-[#FFCF50] border border-[#D4A734] h-9 text-dark-600 font-medium px-3 py-1 rounded-full flex items-center justify-center gap-1 cursor-pointer hover:opacity-90 transition-opacity shrink-0"
        onClick={saveButton.onClick}
      >
        <span className="text-sm">{saveButton.label}</span>
        <saveButton.icon className="text-lg" aria-hidden="true" />
      </button>
    )}

    {actionButton && (
      <button
        type="button"

        className="text-dark-600 p-1.5 border border-gray-600 bg-white rounded-full cursor-pointer hover:bg-gray-100 transition-colors shrink-0"
        onClick={actionButton.onClick}
        aria-label={actionButton.label || "Action"}
      >
        <actionButton.icon className="text-2xl" aria-hidden="true"/>
      </button>
    )}
  </div>
</div>
    </div>
  );
};

export default NavTabs;<|MERGE_RESOLUTION|>--- conflicted
+++ resolved
@@ -26,15 +26,9 @@
             {({ isActive }) => (
               <span
                 className={`
-<<<<<<< HEAD
                   relative inline-block
                   text-[20px]
                   ml-9
-=======
-                  relative
-                  inline-block
-                  text-[1.15rem]
->>>>>>> c72dc1ae
                   after:content-[""]
                   after:absolute
                   after:-bottom-1
